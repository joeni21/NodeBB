{
    "name": "nodebb",
    "license": "GPL-3.0",
    "description": "NodeBB Forum",
<<<<<<< HEAD
    "version": "2.8.1",
=======
    "version": "2.8.2",
>>>>>>> 48c9f447
    "homepage": "http://www.nodebb.org",
    "repository": {
        "type": "git",
        "url": "https://github.com/NodeBB/NodeBB/"
    },
    "main": "app.js",
    "scripts": {
        "start": "node loader.js",
        "lint": "eslint --cache ./nodebb .",
        "test": "nyc --reporter=html --reporter=text-summary mocha",
        "coverage": "nyc report --reporter=text-lcov > ./coverage/lcov.info",
        "coveralls": "nyc report --reporter=text-lcov | coveralls && rm -r coverage"
    },
    "nyc": {
        "exclude": [
            "src/upgrades/*",
            "test/*"
        ]
    },
    "lint-staged": {
        "*.js": [
            "eslint --fix"
        ]
    },
    "dependencies": {
        "@adactive/bootstrap-tagsinput": "0.8.2",
        "@isaacs/ttlcache": "1.2.1",
        "ace-builds": "1.14.0",
        "archiver": "5.3.1",
        "async": "3.2.4",
        "autoprefixer": "10.4.13",
        "bcryptjs": "2.4.3",
        "benchpressjs": "2.4.3",
        "body-parser": "1.20.1",
        "bootbox": "5.5.3",
        "bootstrap": "3.4.1",
        "chalk": "4.1.2",
        "chart.js": "2.9.4",
        "cli-graph": "3.2.2",
        "clipboard": "2.0.11",
        "colors": "1.4.0",
        "commander": "9.5.0",
        "compare-versions": "5.0.3",
        "compression": "1.7.4",
        "connect-flash": "0.1.1",
        "connect-mongo": "4.6.0",
        "connect-multiparty": "2.2.0",
        "connect-pg-simple": "8.0.0",
        "connect-redis": "6.1.3",
        "cookie-parser": "1.4.6",
        "cron": "2.2.0",
        "cropperjs": "1.5.13",
        "csurf": "1.11.0",
        "daemon": "1.1.0",
        "diff": "5.1.0",
        "esbuild": "0.16.16",
        "express": "4.18.2",
        "express-session": "1.17.3",
        "express-useragent": "1.0.15",
        "file-loader": "6.2.0",
        "fs-extra": "11.1.0",
        "graceful-fs": "4.2.10",
        "helmet": "5.1.1",
        "html-to-text": "9.0.3",
        "ipaddr.js": "2.0.1",
        "jquery": "3.6.3",
        "jquery-deserialize": "2.0.0",
        "jquery-form": "4.3.0",
        "jquery-serializeobject": "1.0.0",
        "jquery-ui": "1.13.2",
        "jsesc": "3.0.2",
        "json2csv": "5.0.7",
        "jsonwebtoken": "8.5.1",
        "less": "4.1.3",
        "lodash": "4.17.21",
        "logrotate-stream": "0.2.8",
        "lru-cache": "7.14.1",
        "material-design-lite": "1.3.0",
        "mime": "3.0.0",
        "mkdirp": "1.0.4",
        "mongodb": "4.13.0",
        "morgan": "1.10.0",
        "mousetrap": "1.6.5",
        "multiparty": "4.2.3",
        "@nodebb/bootswatch": "3.4.2",
        "nconf": "0.12.0",
        "nodebb-plugin-2factor": "5.1.2",
        "nodebb-plugin-composer-default": "9.2.4",
        "nodebb-plugin-dbsearch": "5.1.5",
        "nodebb-plugin-emoji": "4.0.6",
        "nodebb-plugin-emoji-android": "3.0.0",
        "nodebb-plugin-markdown": "10.1.1",
        "nodebb-plugin-mentions": "3.0.12",
        "nodebb-plugin-spam-be-gone": "1.0.2",
        "nodebb-rewards-essentials": "0.2.1",
        "nodebb-theme-lavender": "6.0.1",
        "nodebb-theme-persona": "12.1.12",
        "nodebb-theme-slick": "2.0.4",
        "nodebb-theme-vanilla": "12.1.19",
        "nodebb-widget-essentials": "6.0.1",
        "nodemailer": "6.8.0",
        "nprogress": "0.2.0",
        "passport": "0.6.0",
        "passport-http-bearer": "1.0.1",
        "passport-local": "1.0.0",
        "pg": "8.8.0",
        "pg-cursor": "2.7.4",
        "postcss": "8.4.21",
        "postcss-clean": "1.2.0",
        "progress-webpack-plugin": "1.0.16",
        "prompt": "1.3.0",
        "ioredis": "5.2.4",
        "request": "2.88.2",
        "request-promise-native": "1.0.9",
        "rimraf": "3.0.2",
        "rss": "1.2.2",
        "sanitize-html": "2.8.1",
        "semver": "7.3.8",
        "serve-favicon": "2.5.0",
        "sharp": "0.31.3",
        "sitemap": "7.1.1",
        "slideout": "1.0.1",
        "socket.io": "4.5.4",
        "socket.io-client": "4.5.4",
        "@socket.io/redis-adapter": "8.0.0",
        "sortablejs": "1.15.0",
        "spdx-license-list": "6.6.0",
        "spider-detector": "2.0.0",
        "terser-webpack-plugin": "5.3.6",
        "textcomplete": "0.18.2",
        "textcomplete.contenteditable": "0.1.1",
        "timeago": "1.6.7",
        "tinycon": "0.6.8",
        "toobusy-js": "0.5.1",
        "uglify-es": "3.3.9",
        "validator": "13.7.0",
        "webpack": "5.75.0",
        "webpack-merge": "5.8.0",
        "winston": "3.8.2",
        "xml": "1.0.1",
        "xregexp": "5.1.1",
        "yargs": "17.6.2",
        "zxcvbn": "4.4.2"
    },
    "devDependencies": {
        "@apidevtools/swagger-parser": "10.0.3",
        "@commitlint/cli": "17.4.1",
        "@commitlint/config-angular": "17.4.0",
        "coveralls": "3.1.1",
        "eslint": "8.31.0",
        "eslint-config-nodebb": "0.2.1",
        "eslint-plugin-import": "2.26.0",
        "grunt": "1.5.3",
        "grunt-contrib-watch": "1.1.0",
        "husky": "8.0.3",
        "jsdom": "21.0.0",
        "lint-staged": "13.1.0",
        "mocha": "10.2.0",
        "mocha-lcov-reporter": "1.3.0",
        "mockdate": "3.0.5",
        "nyc": "15.1.0",
        "smtp-server": "3.11.0"
    },
    "resolutions": {
        "*/jquery": "3.6.3"
    },
    "bugs": {
        "url": "https://github.com/NodeBB/NodeBB/issues"
    },
    "engines": {
        "node": ">=12"
    },
    "maintainers": [
        {
            "name": "Andrew Rodrigues",
            "email": "andrew@nodebb.org",
            "url": "https://github.com/psychobunny"
        },
        {
            "name": "Julian Lam",
            "email": "julian@nodebb.org",
            "url": "https://github.com/julianlam"
        },
        {
            "name": "Barış Soner Uşaklı",
            "email": "baris@nodebb.org",
            "url": "https://github.com/barisusakli"
        }
    ]
}<|MERGE_RESOLUTION|>--- conflicted
+++ resolved
@@ -2,11 +2,7 @@
     "name": "nodebb",
     "license": "GPL-3.0",
     "description": "NodeBB Forum",
-<<<<<<< HEAD
-    "version": "2.8.1",
-=======
     "version": "2.8.2",
->>>>>>> 48c9f447
     "homepage": "http://www.nodebb.org",
     "repository": {
         "type": "git",
