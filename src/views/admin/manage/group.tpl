<div class="row">
	<form role="form" class="group" data-groupname="{group.displayName}">
		<div class="col-md-9">
			<div class="group-settings-form">
				<fieldset>
					<label for="change-group-name">Name</label>
					<input type="text" class="form-control" id="change-group-name" placeholder="Group Name" value="{group.displayName}" <!-- IF group.system -->readonly<!-- ENDIF group.system -->/><br />
				</fieldset>

				<fieldset>
					<label for="change-group-desc">Description</label>
					<input type="text" class="form-control" id="change-group-desc" placeholder="A short description about your group" value="{group.description}" /><br />
				</fieldset>

				<fieldset>
					<label for="change-group-user-title">Title of Members</label>
					<input type="text" class="form-control" id="change-group-user-title" placeholder="The title of users if they are a member of this group" value="{group.userTitle}"/><br />
				</fieldset>

				<fieldset>
					<label for="change-group-icon">Group Icon</label><br/>
					<i id="group-icon" class="fa fa-2x <!-- IF group.icon -->{group.icon}<!-- ELSE -->fa-shield<!-- ENDIF group.icon -->" value="{group.icon}"></i><br />
				</fieldset>

				<fieldset>
					<label for="change-group-label-color">Group Label Color</label>
					<span id="group-label-preview" class="label label-default" style="background:<!-- IF group.labelColor -->{group.labelColor}<!-- ELSE -->#000000<!-- ENDIF group.labelColor -->;">{group.userTitle}</span>
					<input id="change-group-label-color" placeholder="#0059b2" data-name="bgColor" value="{group.labelColor}" class="form-control" /><br />
				</fieldset>

				<fieldset>
					<div class="checkbox">
						<label>
							<input id="group-userTitleEnabled" name="userTitleEnabled" type="checkbox"<!-- IF group.userTitleEnabled --> checked<!-- ENDIF group.userTitleEnabled -->> <strong>Show Badge</strong>
						</label>
					</div>
				</fieldset>

				<fieldset>
					<div class="checkbox">
						<label>
<<<<<<< HEAD
							<input id="group-private" name="private" type="checkbox"<!-- IF group.private --> checked<!-- ENDIF group.private -->> <strong>Private</strong>
=======
							<input id="group-private" name="private" type="checkbox"<!-- IF group.private --> checked<!-- ENDIF group.private -->> <strong>[[groups:details.private]]</strong>
							<!-- IF !allowPrivateGroups -->
							<p class="help-block">
								Private groups is disabled at system level, this option does not do anything
							</p>
							<!-- ENDIF !allowPrivateGroups -->
>>>>>>> de421d5f
							<p class="help-block">
								If enabled, joining of groups requires approval from a group owner
							</p>
						</label>
					</div>
				</fieldset>

				<fieldset>
					<div class="checkbox">
						<label>
							<input id="group-disableJoinRequests" name="disableJoinRequests" type="checkbox"<!-- IF group.disableJoinRequests --> checked<!-- ENDIF group.disableJoinRequests -->> <strong>Disable join requests</strong>
						</label>
					</div>
				</fieldset>

				<fieldset>
					<div class="checkbox">
						<label>
							<input id="group-hidden" name="hidden" type="checkbox"<!-- IF group.hidden --> checked<!-- ENDIF group.hidden -->> <strong>[Hidden</strong>
							<p class="help-block">
								If enabled, this group will not be found in the groups listing, and users will have to be invited manually
							</p>
						</label>
					</div>
				</fieldset>

				<fieldset>
					<label for="add-member">Add User to Group</label>
					<input type="text" class="form-control" id="group-details-search" placeholder="Search Users" />
					<ul class="members user-list" id="group-details-search-results"></ul>

				</fieldset>

				<fieldset>
					<div class="panel panel-default">
						<div class="panel-heading">
							<h3 class="panel-title"><i class="fa fa-users"></i> Member List</h3>
						</div>
						<div class="panel-body">
							<!-- IMPORT partials/groups/memberlist.tpl -->
						</div>
					</div>


				</fieldset>
			</div>
		</div>

		<div class="col-md-3 options acp-sidebar">
			<div class="panel panel-default">
				<div class="panel-heading">Groups Control Panel</div>
				<div class="panel-body">
					<div class="btn-group btn-group-justified">
						<div class="btn-group">
							<button class="btn btn-primary save">Save</button>
						</div>
						<div class="btn-group">
							<button class="btn btn-default revert">Revert</button>
						</div>
					</div>
				</div>
			</div>
		</div>

	</form>
</div>

<div id="icons" style="display:none;">
	<div class="icon-container">
		<div class="row fa-icons">
			<i class="fa fa-doesnt-exist"></i>
			<!-- IMPORT partials/fontawesome.tpl -->
		</div>
	</div>
</div>
<|MERGE_RESOLUTION|>--- conflicted
+++ resolved
@@ -39,19 +39,15 @@
 				<fieldset>
 					<div class="checkbox">
 						<label>
-<<<<<<< HEAD
-							<input id="group-private" name="private" type="checkbox"<!-- IF group.private --> checked<!-- ENDIF group.private -->> <strong>Private</strong>
-=======
 							<input id="group-private" name="private" type="checkbox"<!-- IF group.private --> checked<!-- ENDIF group.private -->> <strong>[[groups:details.private]]</strong>
+							<p class="help-block">
+								If enabled, joining of groups requires approval from a group owner.
+							</p>
 							<!-- IF !allowPrivateGroups -->
 							<p class="help-block">
-								Private groups is disabled at system level, this option does not do anything
+								Warning: Private groups is disabled at system level, which overrides this option.
 							</p>
 							<!-- ENDIF !allowPrivateGroups -->
->>>>>>> de421d5f
-							<p class="help-block">
-								If enabled, joining of groups requires approval from a group owner
-							</p>
 						</label>
 					</div>
 				</fieldset>
