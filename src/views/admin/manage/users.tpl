<div class="row manage-users">
	<div class="col-lg-12">
		<div class="panel panel-default">
			<div class="panel-heading"><i class="fa fa-user"></i> [[admin/manage/users:users]]</div>
			<div class="panel-body">

				<div class="clearfix">
					<div class="btn-group pull-right">
						<button class="btn btn-default dropdown-toggle" data-toggle="dropdown" type="button">[[admin/manage/users:edit]] <span class="caret"></span></button>
						<ul class="dropdown-menu">
							<li><a href="#" class="admin-user"><i class="fa fa-fw fa-shield"></i> [[admin/manage/users:make-admin]]</a></li>
							<li><a href="#" class="remove-admin-user"><i class="fa fa-fw fa-ban"></i> [[admin/manage/users:remove-admin]]</a></li>
							<li class="divider"></li>
							<li><a href="#" class="validate-email"><i class="fa fa-fw fa-check"></i> [[admin/manage/users:validate-email]]</a></li>
							<li><a href="#" class="send-validation-email"><i class="fa fa-fw fa-mail-forward"></i> [[admin/manage/users:send-validation-email]]</a></li>
							<li><a href="#" class="password-reset-email"><i class="fa fa-fw fa-key"></i> [[admin/manage/users:password-reset-email]]</a></li>
							<li class="divider"></li>
<<<<<<< HEAD
							<li><a href="#" class="ban-user"><i class="fa fa-fw fa-gavel"></i> Ban User(s)</a></li>
							<li><a href="#" class="ban-user-temporary"><i class="fa fa-fw fa-clock-o"></i> Ban User(s) Temporarily</a></li>
							<li><a href="#" class="unban-user"><i class="fa fa-fw fa-comment-o"></i> Unban User(s)</a></li>
							<li><a href="#" class="reset-lockout"><i class="fa fa-fw fa-unlock"></i> Reset Lockout</a></li>
=======
							<li><a href="#" class="ban-user"><i class="fa fa-fw fa-gavel"></i> [[admin/manage/users:ban]]</a></li>
							<li><a href="#" class="ban-user-temporary"><i class="fa fa-fw fa-clock-o"></i>[[admin/manage/users:temp-ban]]</a></li>
							<li><a href="#" class="unban-user"><i class="fa fa-fw fa-comment-o"></i> [[admin/manage/users:unban]]</a></li>
							<li><a href="#" class="reset-lockout"><i class="fa fa-fw fa-unlock"></i> [[admin/manage/users:reset-lockout]]</a></li>
							<li><a href="#" class="reset-flags"><i class="fa fa-fw fa-flag"></i> [[admin/manage/users:reset-flags]]</a></li>
>>>>>>> d77f417c
							<li class="divider"></li>
							<li><a href="#" class="delete-user"><i class="fa fa-fw fa-trash-o"></i> [[admin/manage/users:delete]]</a></li>
							<li><a href="#" class="delete-user-and-content"><i class="fa fa-fw fa-trash-o"></i> [[admin/manage/users:purge]]</a></li>
						</ul>
					</div>

					<a target="_blank" href="{config.relative_path}/api/admin/users/csv" class="btn btn-primary pull-right">[[admin/manage/users:download-csv]]</a>

					<!-- IF inviteOnly -->
					<!-- IF loggedIn -->
					<button component="user/invite" class="btn btn-success form-control"><i class="fa fa-users"></i> [[admin/manage/users:invite]]</button>
					<!-- ENDIF loggedIn -->
					<!-- ENDIF inviteOnly -->

					<button id="createUser" class="btn btn-primary pull-right">[[admin/manage/users:new]]</button>
				</div>

				<ul class="nav nav-pills">
					<li><a href='{config.relative_path}/admin/manage/users/latest'>[[admin/manage/users:pills.latest]]</a></li>
					<li><a href='{config.relative_path}/admin/manage/users/not-validated'>[[admin/manage/users:pills.unvalidated]]</a></li>
					<li><a href='{config.relative_path}/admin/manage/users/no-posts'>[[admin/manage/users:pills.no-posts]]</a></li>
					<li><a href='{config.relative_path}/admin/manage/users/top-posters'>[[admin/manage/users:pills.top-posters]]</a></li>
					<li><a href='{config.relative_path}/admin/manage/users/most-reputation'>[[admin/manage/users:pills.top-rep]]</a></li>
					<li><a href='{config.relative_path}/admin/manage/users/inactive'>[[admin/manage/users:pills.inactive]]</a></li>
					<li><a href='{config.relative_path}/admin/manage/users/flagged'>[[admin/manage/users:pills.flagged]]</a></li>
					<li><a href='{config.relative_path}/admin/manage/users/banned'>[[admin/manage/users:pills.banned]]</a></li>
					<li><a href='{config.relative_path}/admin/manage/users/search'>[[admin/manage/users:pills.search]]</a></li>
				</ul>

				<br />

				<div class="search {search_display}">
					<label>[[admin/manage/users:search.username]]</label>
					<input class="form-control" id="search-user-name" data-search-type="username" type="text" placeholder="[[admin/manage/users:search.username-placeholder]]"/><br />

					<label>[[admin/manage/users:search.email]]</label>
					<input class="form-control" id="search-user-email" data-search-type="email" type="text" placeholder="[[admin/manage/users:search.email-placeholder]]"/><br />

					<label>[[admin/manage/users:search.ip]]</label>
					<input class="form-control" id="search-user-ip" data-search-type="ip" type="text" placeholder="[[admin/manage/users:search.ip-placeholder]]"/><br />

					<i class="fa fa-spinner fa-spin hidden"></i>
					<span id="user-notfound-notify" class="label label-danger hide">[[admin/manage/users:search.not-found]]</span><br/>
				</div>

				<!-- IF inactive -->
				<a href="{config.relative_path}/admin/manage/users/inactive?months=3" class="btn btn-default">[[admin/manage/users:inactive.3-months]]</a>
				<a href="{config.relative_path}/admin/manage/users/inactive?months=6" class="btn btn-default">[[admin/manage/users:inactive.6-months]]</a>
				<a href="{config.relative_path}/admin/manage/users/inactive?months=12" class="btn btn-default">[[admin/manage/users:inactive.12-months]]</a>
				<!-- ENDIF inactive -->

				<div class="table-responsive">
					<table class="table table-striped users-table">
						<tr>
							<th><input component="user/select/all" type="checkbox"/></th>
							<th>[[admin/manage/users:users.uid]]</th>
							<th>[[admin/manage/users:users.username]]</th>
							<th>[[admin/manage/users:users.email]]</th>
							<th class="text-right">[[admin/manage/users:users.postcount]]</th>
							<th class="text-right">[[admin/manage/users:users.reputation]]</th>
							<th class="text-right">[[admin/manage/users:users.flags]]</th>
							<th>[[admin/manage/users:users.joined]]</th>
							<th>[[admin/manage/users:users.last-online]]</th>
							<th>[[admin/manage/users:users.banned]]</th>
						</tr>
						<!-- BEGIN users -->
						<tr class="user-row">
							<th><input component="user/select/single" data-uid="{users.uid}" type="checkbox"/></th>
							<td class="text-right">{users.uid}</td>
							<td><i class="administrator fa fa-shield text-success<!-- IF !users.administrator --> hidden<!-- ENDIF !users.administrator -->"></i><a href="{config.relative_path}/user/{users.userslug}"> {users.username}</a></td>
	
							<td>
							<!-- IF config.requireEmailConfirmation -->
							<i class="validated fa fa-check text-success<!-- IF !users.email:confirmed --> hidden<!-- ENDIF !users.email:confirmed -->" title="validated"></i>
							<i class="notvalidated fa fa-times text-danger<!-- IF users.email:confirmed --> hidden<!-- ENDIF users.email:confirmed -->" title="not validated"></i>
							<!-- ENDIF config.requireEmailConfirmation --> {users.email}</td>
							<td class="text-right">{users.postcount}</td>
							<td class="text-right">{users.reputation}</td>
							<td class="text-right"><!-- IF users.flags -->{users.flags}<!-- ELSE -->0<!-- ENDIF users.flags --></td>
							<td><span class="timeago" title="{users.joindateISO}"></span></td>
							<td><span class="timeago" title="{users.lastonlineISO}"></span></td>
							<td class="text-center"><i class="ban fa fa-gavel text-danger<!-- IF !users.banned --> hidden<!-- ENDIF !users.banned -->"></i></td>
						</tr>
						<!-- END users -->
					</table>
				</div>

				<!-- IMPORT partials/paginator.tpl -->
			</div>
		</div>
	</div>
</div><|MERGE_RESOLUTION|>--- conflicted
+++ resolved
@@ -15,18 +15,10 @@
 							<li><a href="#" class="send-validation-email"><i class="fa fa-fw fa-mail-forward"></i> [[admin/manage/users:send-validation-email]]</a></li>
 							<li><a href="#" class="password-reset-email"><i class="fa fa-fw fa-key"></i> [[admin/manage/users:password-reset-email]]</a></li>
 							<li class="divider"></li>
-<<<<<<< HEAD
-							<li><a href="#" class="ban-user"><i class="fa fa-fw fa-gavel"></i> Ban User(s)</a></li>
-							<li><a href="#" class="ban-user-temporary"><i class="fa fa-fw fa-clock-o"></i> Ban User(s) Temporarily</a></li>
-							<li><a href="#" class="unban-user"><i class="fa fa-fw fa-comment-o"></i> Unban User(s)</a></li>
-							<li><a href="#" class="reset-lockout"><i class="fa fa-fw fa-unlock"></i> Reset Lockout</a></li>
-=======
 							<li><a href="#" class="ban-user"><i class="fa fa-fw fa-gavel"></i> [[admin/manage/users:ban]]</a></li>
 							<li><a href="#" class="ban-user-temporary"><i class="fa fa-fw fa-clock-o"></i>[[admin/manage/users:temp-ban]]</a></li>
 							<li><a href="#" class="unban-user"><i class="fa fa-fw fa-comment-o"></i> [[admin/manage/users:unban]]</a></li>
 							<li><a href="#" class="reset-lockout"><i class="fa fa-fw fa-unlock"></i> [[admin/manage/users:reset-lockout]]</a></li>
-							<li><a href="#" class="reset-flags"><i class="fa fa-fw fa-flag"></i> [[admin/manage/users:reset-flags]]</a></li>
->>>>>>> d77f417c
 							<li class="divider"></li>
 							<li><a href="#" class="delete-user"><i class="fa fa-fw fa-trash-o"></i> [[admin/manage/users:delete]]</a></li>
 							<li><a href="#" class="delete-user-and-content"><i class="fa fa-fw fa-trash-o"></i> [[admin/manage/users:purge]]</a></li>
