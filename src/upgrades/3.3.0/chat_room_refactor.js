/* eslint-disable no-await-in-loop */

'use strict';

const db = require('../../database');
const batch = require('../../batch');

module.exports = {
	name: 'Update chat messages to add roomId field',
	timestamp: Date.UTC(2023, 6, 2),
	method: async function () {
		const { progress } = this;

		const nextChatRoomId = await db.getObjectField('global', 'nextChatRoomId');
		const allRoomIds = [];
		for (let i = 1; i <= nextChatRoomId; i++) {
			allRoomIds.push(i);
		}
		progress.total = 0;

		// calculate user count and set progress.total
		await batch.processArray(allRoomIds, async (roomIds) => {
			const arrayOfRoomData = await db.getObjects(roomIds.map(roomId => `chat:room:${roomId}`));
			await Promise.all(roomIds.map(async (roomId, idx) => {
				const roomData = arrayOfRoomData[idx];
				if (roomData) {
					const userCount = await db.sortedSetCard(`chat:room:${roomId}:uids`);
					progress.total += userCount;
				}
			}));
		}, {
			batch: 500,
		});

		await batch.processArray(allRoomIds, async (roomIds) => {
			const arrayOfRoomData = await db.getObjects(roomIds.map(roomId => `chat:room:${roomId}`));
			for (const roomData of arrayOfRoomData) {
				if (roomData) {
					const midsSeen = {};
					const { roomId } = roomData;
					const uids = await db.getSortedSetRange(`chat:room:${roomId}:uids`, 0, -1);
					for (const uid of uids) {
						await batch.processSortedSet(`uid:${uid}:chat:room:${roomId}:mids`, async (userMessageData) => {
							const uniqMessages = userMessageData.filter(m => !midsSeen.hasOwnProperty(m.value));
							const uniqMids = uniqMessages.map(m => m.value);
							if (!uniqMids.length) {
								return;
							}

							let messageData = await db.getObjects(uniqMids.map(mid => `message:${mid}`));
							messageData.forEach((m, idx) => {
								if (m && uniqMessages[idx]) {
									m.mid = parseInt(uniqMids[idx], 10);
									m.timestamp = m.timestamp || uniqMessages[idx].score || 0;
								}
							});
							messageData = messageData.filter(Boolean);

							const bulkSet = messageData.map(
								msg => [`message:${msg.mid}`, {
									roomId: roomId,
<<<<<<< HEAD
									timestamp: m.timestamp,
=======
									timestamp: msg.timestamp,
>>>>>>> 4ba76338
								}]
							);

							await db.setObjectBulk(bulkSet);
							await db.sortedSetAdd(
								`chat:room:${roomId}:mids`,
								messageData.map(m => m.timestamp),
								messageData.map(m => m.mid),
							);
							uniqMids.forEach((mid) => {
								midsSeen[mid] = 1;
							});
						}, {
							batch: 500,
							withScores: true,
						});
						// eslint-disable-next-line no-await-in-loop
						await db.deleteAll(`uid:${uid}:chat:room:${roomId}:mids`);
						progress.incr(1);
					}

					await db.setObjectField(`chat:room:${roomId}`, 'userCount', uids.length);
				}
			}
		}, {
			batch: 500,
		});
	},
};<|MERGE_RESOLUTION|>--- conflicted
+++ resolved
@@ -59,11 +59,7 @@
 							const bulkSet = messageData.map(
 								msg => [`message:${msg.mid}`, {
 									roomId: roomId,
-<<<<<<< HEAD
-									timestamp: m.timestamp,
-=======
 									timestamp: msg.timestamp,
->>>>>>> 4ba76338
 								}]
 							);
 
