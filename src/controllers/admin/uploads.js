--- conflicted
+++ resolved
@@ -107,16 +107,7 @@
 			return next(err);
 		}
 
-<<<<<<< HEAD
-		var	soundsPath = path.join(__dirname, '../../../build/public/sounds');
-		var filePath = path.join(nconf.get('upload_path'), 'sounds', uploadedFile.name);
-
-		file.link(filePath, path.join(soundsPath, path.basename(filePath)));
-
-		fs.unlink(uploadedFile.path, function (err) {
-=======
 		meta.sounds.build(function (err) {
->>>>>>> cfc8884c
 			if (err) {
 				return next(err);
 			}
