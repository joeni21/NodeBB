--- conflicted
+++ resolved
@@ -87,12 +87,9 @@
 				'Chart.js': './node_modules/chart.js/dist/Chart.min.js',
 				'mousetrap.js': './node_modules/mousetrap/mousetrap.min.js',
 				'cropper.js': './node_modules/cropperjs/dist/cropper.min.js',
-<<<<<<< HEAD
 				'jqueryui.js': 'public/vendor/jquery/js/jquery-ui.js',
+				'zxcvbn.js': './node_modules/zxcvbn/dist/zxcvbn.js',
 				ace: './node_modules/ace-builds/src-min',
-=======
-				'zxcvbn.js': './node_modules/zxcvbn/dist/zxcvbn.js',
->>>>>>> 126237e2
 			},
 		},
 	};
@@ -113,15 +110,8 @@
 							return cb(err);
 						}
 
-<<<<<<< HEAD
 						if (srcPath.endsWith('.min.js') || path.dirname(srcPath).endsWith('min')) {
 							minified = { code: buffer.toString() };
-=======
-						if (filePath.endsWith('.min.js')) {
-							minified = {
-								code: buffer.toString(),
-							};
->>>>>>> 126237e2
 							return cb();
 						}
 
