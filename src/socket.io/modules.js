'use strict';

var async = require('async');
var validator = require('validator');

var meta = require('../meta');
var notifications = require('../notifications');
var plugins = require('../plugins');
var Messaging = require('../messaging');
var utils = require('../../public/src/utils');
var server = require('./');
var user = require('../user');

var SocketModules = {
	chats: {},
	sounds: {},
	settings: {},
};

/* Chat */

SocketModules.chats.getRaw = function (socket, data, callback) {
	if (!data || !data.hasOwnProperty('mid')) {
		return callback(new Error('[[error:invalid-data]]'));
	}
	async.waterfall([
		function (next) {
			Messaging.isUserInRoom(socket.uid, data.roomId, next);
		},
		function (inRoom, next) {
			if (!inRoom) {
				return next(new Error('[[error:not-allowed]]'));
			}
			Messaging.getMessageField(data.mid, 'content', next);
		},
	], callback);
};

SocketModules.chats.newRoom = function (socket, data, callback) {
	if (!data) {
		return callback(new Error('[[error:invalid-data]]'));
	}

	if (rateLimitExceeded(socket)) {
		return callback(new Error('[[error:too-many-messages]]'));
	}

	Messaging.canMessageUser(socket.uid, data.touid, function (err) {
		if (err) {
			return callback(err);
		}

		Messaging.newRoom(socket.uid, [data.touid], callback);
	});
};

SocketModules.chats.send = function (socket, data, callback) {
	if (!data || !data.roomId || !socket.uid) {
		return callback(new Error('[[error:invalid-data]]'));
	}

	if (rateLimitExceeded(socket)) {
		return callback(new Error('[[error:too-many-messages]]'));
	}

	async.waterfall([
		function (next) {
			plugins.fireHook('filter:messaging.send', {
				data: data,
				uid: socket.uid,
			}, function (err, results) {
				data = results.data;
				next(err);
			});
		},
		function (next) {
			Messaging.canMessageRoom(socket.uid, data.roomId, next);
		},
		function (next) {
			Messaging.sendMessage(socket.uid, data.roomId, data.message, Date.now(), next);
		},
		function (message, next) {
			Messaging.notifyUsersInRoom(socket.uid, data.roomId, message);
			user.updateOnlineUsers(socket.uid);
			next(null, message);
		},
	], callback);
};

function rateLimitExceeded(socket) {
	var now = Date.now();
	socket.lastChatMessageTime = socket.lastChatMessageTime || 0;
	var delay = meta.config.hasOwnProperty('chatMessageDelay') ? parseInt(meta.config.chatMessageDelay, 10) : 200;
	if (now - socket.lastChatMessageTime < delay) {
		return true;
	}
	socket.lastChatMessageTime = now;

	return false;
}

SocketModules.chats.loadRoom = function (socket, data, callback) {
	if (!data || !data.roomId) {
		return callback(new Error('[[error:invalid-data]]'));
	}

	async.waterfall([
		function (next) {
			Messaging.isUserInRoom(socket.uid, data.roomId, next);
		},
		function (inRoom, next) {
			if (!inRoom) {
				return next(new Error('[[error:not-allowed]]'));
			}

			async.parallel({
				roomData: async.apply(Messaging.getRoomData, data.roomId),
				canReply: async.apply(Messaging.canReply, data.roomId, socket.uid),
				users: async.apply(Messaging.getUsersInRoom, data.roomId, 0, -1),
				messages: async.apply(Messaging.getMessages, {
					callerUid: socket.uid,
					uid: data.uid || socket.uid,
					roomId: data.roomId,
					isNew: false,
				}),
			}, next);
		},
		function (results, next) {
			results.roomData.users = results.users;
			results.roomData.canReply = results.canReply;
			results.roomData.usernames = Messaging.generateUsernames(results.users, socket.uid);
			results.roomData.messages = results.messages;
			results.roomData.groupChat = results.roomData.hasOwnProperty('groupChat') ? results.roomData.groupChat : results.users.length > 2;
			results.roomData.isOwner = parseInt(results.roomData.owner, 10) === socket.uid;
			results.roomData.maximumUsersInChatRoom = parseInt(meta.config.maximumUsersInChatRoom, 10) || 0;
			results.roomData.showUserInput = !results.roomData.maximumUsersInChatRoom || results.roomData.maximumUsersInChatRoom > 2;
			next(null, results.roomData);
		},
	], callback);
};

SocketModules.chats.addUserToRoom = function (socket, data, callback) {
	if (!data || !data.roomId || !data.username) {
		return callback(new Error('[[error:invalid-data]]'));
	}
	var uid;
	async.waterfall([
		function (next) {
			Messaging.getUserCountInRoom(data.roomId, next);
		},
		function (userCount, next) {
			var maxUsers = parseInt(meta.config.maximumUsersInChatRoom, 10) || 0;
			if (maxUsers && userCount >= maxUsers) {
				return next(new Error('[[error:cant-add-more-users-to-chat-room]]'));
			}
			next();
		},
		function (next) {
			user.getUidByUsername(data.username, next);
		},
		function (_uid, next) {
			uid = _uid;
			if (!uid) {
				return next(new Error('[[error:no-user]]'));
			}
			if (socket.uid === parseInt(uid, 10)) {
				return next(new Error('[[error:cant-add-self-to-chat-room]]'));
			}
			async.parallel({
				settings: async.apply(user.getSettings, uid),
				isAdminOrGlobalMod: async.apply(user.isAdminOrGlobalMod, socket.uid),
				isFollowing: async.apply(user.isFollowing, uid, socket.uid),
			}, next);
		},
		function (results, next) {
			if (results.settings.restrictChat && !results.isAdminOrGlobalMod && !results.isFollowing) {
				return next(new Error('[[error:chat-restricted]]'));
			}

			Messaging.addUsersToRoom(socket.uid, [uid], data.roomId, next);
		},
	], callback);
};

SocketModules.chats.removeUserFromRoom = function (socket, data, callback) {
	if (!data || !data.roomId) {
		return callback(new Error('[[error:invalid-data]]'));
	}
	async.waterfall([
		function (next) {
			user.getUidByUsername(data.username, next);
		},
		function (uid, next) {
			if (!uid) {
				return next(new Error('[[error:no-user]]'));
			}

			Messaging.removeUsersFromRoom(socket.uid, [uid], data.roomId, next);
		},
	], callback);
};

SocketModules.chats.leave = function (socket, roomid, callback) {
	if (!socket.uid || !roomid) {
		return callback(new Error('[[error:invalid-data]]'));
	}

	Messaging.leaveRoom([socket.uid], roomid, callback);
};


SocketModules.chats.edit = function (socket, data, callback) {
	if (!data || !data.roomId) {
		return callback(new Error('[[error:invalid-data]]'));
	}

	Messaging.canEdit(data.mid, socket.uid, function (err, allowed) {
		if (err || !allowed) {
			return callback(err || new Error('[[error:cant-edit-chat-message]]'));
		}

		Messaging.editMessage(socket.uid, data.mid, data.roomId, data.message, callback);
	});
};

SocketModules.chats.delete = function (socket, data, callback) {
	if (!data || !data.roomId || !data.messageId) {
		return callback(new Error('[[error:invalid-data]]'));
	}

	Messaging.canEdit(data.messageId, socket.uid, function (err, allowed) {
		if (err || !allowed) {
			return callback(err || new Error('[[error:cant-delete-chat-message]]'));
		}

		Messaging.deleteMessage(data.messageId, data.roomId, callback);
	});
};

SocketModules.chats.canMessage = function (socket, roomId, callback) {
	Messaging.canMessageRoom(socket.uid, roomId, callback);
};

SocketModules.chats.markRead = function (socket, roomId, callback) {
	if (!socket.uid) {
		return callback(new Error('[[error:invalid-data]]'));
	}
	async.parallel({
		uidsInRoom: async.apply(Messaging.getUidsInRoom, roomId, 0, -1),
		markRead: async.apply(Messaging.markRead, socket.uid, roomId),
	}, function (err, results) {
		if (err) {
			return callback(err);
		}

		Messaging.pushUnreadCount(socket.uid);
		server.in('uid_' + socket.uid).emit('event:chats.markedAsRead', { roomId: roomId });

		if (results.uidsInRoom.indexOf(socket.uid.toString()) === -1) {
			return callback();
		}

		// Mark notification read
		var nids = results.uidsInRoom.filter(function (uid) {
			return parseInt(uid, 10) !== socket.uid;
		}).map(function (uid) {
			return 'chat_' + uid + '_' + roomId;
		});

		notifications.markReadMultiple(nids, socket.uid, function () {
			user.notifications.pushCount(socket.uid);
		});

		callback();
	});
};

SocketModules.chats.markAllRead = function (socket, data, callback) {
	async.waterfall([
		function (next) {
			Messaging.markAllRead(socket.uid, next);
		},
		function (next) {
			Messaging.pushUnreadCount(socket.uid);
			next();
		},
	], callback);
};

SocketModules.chats.renameRoom = function (socket, data, callback) {
	if (!data) {
		return callback(new Error('[[error:invalid-name]]'));
	}

	async.waterfall([
		function (next) {
			Messaging.renameRoom(socket.uid, data.roomId, data.newName, next);
		},
		function (next) {
			Messaging.getUidsInRoom(data.roomId, 0, -1, next);
		},
		function (uids, next) {
			var eventData = { roomId: data.roomId, newName: validator.escape(String(data.newName)) };
			uids.forEach(function (uid) {
				server.in('uid_' + uid).emit('event:chats.roomRename', eventData);
			});
			next();
		},
	], callback);
};

SocketModules.chats.getRecentChats = function (socket, data, callback) {
	if (!data || !utils.isNumber(data.after) || !utils.isNumber(data.uid)) {
		return callback(new Error('[[error:invalid-data]]'));
	}
	var start = parseInt(data.after, 10);
	var stop = start + 9;
	Messaging.getRecentChats(socket.uid, data.uid, start, stop, callback);
};

SocketModules.chats.hasPrivateChat = function (socket, uid, callback) {
	if (!socket.uid || !uid) {
		return callback(null, new Error('[[error:invalid-data]]'));
	}
	Messaging.hasPrivateChat(socket.uid, uid, callback);
};

SocketModules.chats.getMessages = function (socket, data, callback) {
	if (!socket.uid || !data.uid || !data.roomId) {
		return callback(new Error('[[error:invalid-data]]'));
	}

	var params = {
		callerUid: socket.uid,
		uid: data.uid,
		roomId: data.roomId,
		start: parseInt(data.start, 10) || 0,
		count: 50,
	};

	Messaging.getMessages(params, callback);
};

/* Sounds */
<<<<<<< HEAD
SocketModules.sounds.getSounds = function (socket, data, callback) {
	// Read sounds from local directory
	meta.sounds.getFiles(callback);
};

SocketModules.sounds.getMapping = function (socket, data, callback) {
	meta.sounds.getMapping(socket.uid, callback);
};

SocketModules.sounds.getData = function (socket, data, callback) {
	async.parallel({
		mapping: async.apply(meta.sounds.getMapping, socket.uid),
		files: async.apply(meta.sounds.getFiles),
	}, callback);
=======
SocketModules.sounds.getUserSoundMap = function getUserSoundMap(socket, data, callback) {
	meta.sounds.getUserSoundMap(socket.uid, callback);
>>>>>>> cfc8884c
};

module.exports = SocketModules;<|MERGE_RESOLUTION|>--- conflicted
+++ resolved
@@ -342,25 +342,8 @@
 };
 
 /* Sounds */
-<<<<<<< HEAD
-SocketModules.sounds.getSounds = function (socket, data, callback) {
-	// Read sounds from local directory
-	meta.sounds.getFiles(callback);
-};
-
-SocketModules.sounds.getMapping = function (socket, data, callback) {
-	meta.sounds.getMapping(socket.uid, callback);
-};
-
-SocketModules.sounds.getData = function (socket, data, callback) {
-	async.parallel({
-		mapping: async.apply(meta.sounds.getMapping, socket.uid),
-		files: async.apply(meta.sounds.getFiles),
-	}, callback);
-=======
 SocketModules.sounds.getUserSoundMap = function getUserSoundMap(socket, data, callback) {
 	meta.sounds.getUserSoundMap(socket.uid, callback);
->>>>>>> cfc8884c
 };
 
 module.exports = SocketModules;