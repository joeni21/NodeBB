"use strict";

var app,
	middleware = {},
	async = require('async'),
	path = require('path'),
	winston = require('winston'),
	validator = require('validator'),
	fs = require('fs'),
	nconf = require('nconf'),
	plugins = require('./../plugins'),
	meta = require('./../meta'),
	translator = require('./../../public/src/translator'),
	user = require('./../user'),
	db = require('./../database'),
	categories = require('./../categories'),
	topics = require('./../topics'),
	messaging = require('../messaging'),

	controllers = {
		api: require('./../controllers/api')
	};

middleware.authenticate = function(req, res, next) {
	if(!req.user) {
		if (res.locals.isAPI) {
			return res.json(403, 'not-allowed');
		} else {
			return res.redirect('403');
		}
	} else {
		next();
	}
};

middleware.updateLastOnlineTime = function(req, res, next) {
	if(req.user) {
		user.updateLastOnlineTime(req.user.uid);
	}

	db.sortedSetAdd('ip:recent', Date.now(), req.ip || 'Unknown');

	next();
};

middleware.redirectToAccountIfLoggedIn = function(req, res, next) {
	if (req.user) {
		user.getUserField(req.user.uid, 'userslug', function (err, userslug) {
			if (res.locals.isAPI) {
				return res.json(302, '/user/' + userslug);
			} else {
				res.redirect('/user/' + userslug);
			}
		});
	} else {
		next();
	}
};

middleware.addSlug = function(req, res, next) {
	function redirect(method, id, name) {
		method(id, 'slug', function(err, slug) {
			if (err || !slug || slug === id + '/') {
				return next(err);
			}
			var url = name + encodeURI(slug);
			res.locals.isAPI ? res.json(302, url) : res.redirect(url);
		});
	}

	if (!req.params.slug) {
		if (req.params.category_id) {
			redirect(categories.getCategoryField, req.params.category_id, '/category/');
		} else if (req.params.topic_id) {
			redirect(topics.getTopicField, req.params.topic_id, '/topic/');
		} else {
			return next();
		}
		return;
	}
	next();
};

middleware.checkPostIndex = function(req, res, next) {
	topics.getPostCount(req.params.topic_id, function(err, postCount) {
		if (err) {
			return next(err);
		}
		var postIndex = parseInt(req.params.post_index, 10);
		postCount = parseInt(postCount, 10) + 1;
		var url = '';
		if (postIndex > postCount) {
			url = '/topic/' + req.params.topic_id + '/' + req.params.slug + '/' + postCount;
			return res.locals.isAPI ? res.json(302, url) : res.redirect(url);
		} else if (postIndex < 1) {
			url = '/topic/' + req.params.topic_id + '/' + req.params.slug;
			return res.locals.isAPI ? res.json(302, url) : res.redirect(url);
		}
		next();
	});
};

middleware.checkTopicIndex = function(req, res, next) {
	db.sortedSetCard('categories:' + req.params.category_id + ':tid', function(err, topicCount) {
		if (err) {
			return next(err);
		}
		var topicIndex = parseInt(req.params.topic_index, 10);
		topicCount = parseInt(topicCount, 10) + 1;
		var url = '';
		console.log(topicIndex, topicCount);
		if (topicIndex > topicCount) {
			url = '/category/' + req.params.category_id + '/' + req.params.slug + '/' + topicCount;
			return res.locals.isAPI ? res.json(302, url) : res.redirect(url);
		} else if (topicIndex < 1) {
			url = '/category/' + req.params.category_id + '/' + req.params.slug;
			return res.locals.isAPI ? res.json(302, url) : res.redirect(url);
		}
		next();
	});
};

middleware.prepareAPI = function(req, res, next) {
	res.locals.isAPI = true;
	next();
};

middleware.guestSearchingAllowed = function(req, res, next) {
	if (!req.user && meta.config.allowGuestSearching !== '1') {
		return res.redirect('/403');
	}

	next();
};

middleware.checkGlobalPrivacySettings = function(req, res, next) {
	var callerUID = req.user ? parseInt(req.user.uid, 10) : 0;

	if (!callerUID && !!parseInt(meta.config.privateUserInfo, 10)) {
		if (res.locals.isAPI) {
			return res.json(403, 'not-allowed');
		} else {
			return res.redirect('login?next=' + req.url);
		}
	}

	next();
};

middleware.checkAccountPermissions = function(req, res, next) {
	// This middleware ensures that only the requested user and admins can pass
	var callerUID = req.user ? parseInt(req.user.uid, 10) : 0;

	if (callerUID === 0) {
		return res.redirect('/login?next=' + req.url);
	}

	user.getUidByUserslug(req.params.userslug, function (err, uid) {
		if (err) {
			return next(err);
		}

		if (!uid) {
			if (res.locals.isAPI) {
				return res.json(404, 'not-found');
			} else {
				return res.redirect('404');
			}
		}

		if (parseInt(uid, 10) === callerUID) {
			return next();
		}

		user.isAdministrator(callerUID, function(err, isAdmin) {
			if(err) {
				return next(err);
			}

			if(isAdmin) {
				return next();
			}

			if (res.locals.isAPI) {
				return res.json(403, 'not-allowed');
			} else {
				return res.redirect('403');
			}
		});
	});
};

<<<<<<< HEAD
/* Chat related middlewares */

middleware.chat = {};
middleware.chat.getMetadata = function(req, res, next) {
	async.waterfall([
		async.apply(user.getUidByUserslug, req.params.userslug),
		function(toUid, next) {
			user.getUserFields(toUid, ['uid', 'username'], next);
		}
	], function(err, chatData) {
		if (!err) {
			res.locals.chatData = chatData;
		}

		next();
	});
};

middleware.chat.getContactList = function(req, res, next) {
	user.getFollowing(req.user.uid, function(err, contacts) {
		res.locals.contacts = contacts;
		next();
	});
};

middleware.chat.getMessages = function(req, res, next) {
	if (res.locals.chatData) {
		messaging.getMessages(req.user.uid, res.locals.chatData.uid, false, function(err, messages) {
			res.locals.messages = messages;
			next();
		});
	} else {
		res.locals.messages = [];
		next();
	}
};

=======
middleware.getChatMessages = function(req, res, next) {
	user.getUidByUserslug(req.params.userslug, function(err, toUid) {
		if (!err && toUid) {
			messaging.getMessages(req.user.uid, toUid, false, function(err, messages) {
				res.locals.messages = messages;
				next();
			});
		} else {
			res.locals.messages = [];
			next();
		}
	});
};

>>>>>>> b03bb3a3
middleware.buildHeader = function(req, res, next) {
	res.locals.renderHeader = true;
	async.parallel({
		config: function(next) {
			controllers.api.getConfig(req, res, next);
		},
		footer: function(next) {
			app.render('footer', {}, next);
		}
	}, function(err, results) {
		if (err) {
			return next(err);
		}

		res.locals.config = results.config;

		translator.translate(results.footer, results.config.defaultLang, function(parsedTemplate) {
			res.locals.footer = parsedTemplate;
			next();
		});
	});
};

middleware.renderHeader = function(req, res, callback) {
	var uid = req.user ? parseInt(req.user.uid, 10) : 0;

	var custom_header = {
		'navigation': []
	};

	plugins.fireHook('filter:header.build', custom_header, function(err, custom_header) {
		var defaultMetaTags = [{
				name: 'viewport',
				content: 'width=device-width, initial-scale=1.0, user-scalable=no'
			}, {
				name: 'content-type',
				content: 'text/html; charset=UTF-8'
			}, {
				name: 'apple-mobile-web-app-capable',
				content: 'yes'
			}, {
				property: 'og:site_name',
				content: meta.config.title || 'NodeBB'
			}, {
				name: 'keywords',
				content: meta.config.keywords || ''
			}, {
				name: 'msapplication-badge',
				content: 'frequency=30; polling-uri=' + nconf.get('url') + '/sitemap.xml'
			}, {
				name: 'msapplication-square150x150logo',
				content: meta.config['brand:logo'] || ''
			}],
			defaultLinkTags = [{
				rel: 'apple-touch-icon',
				href: nconf.get('relative_path') + '/apple-touch-icon'
			}],
			templateValues = {
				bootswatchCSS: meta.config['theme:src'],
				title: meta.config.title || '',
				description: meta.config.description || '',
				'cache-buster': meta.config['cache-buster'] ? 'v=' + meta.config['cache-buster'] : '',
				'brand:logo': meta.config['brand:logo'] || '',
				'brand:logo:display': meta.config['brand:logo']?'':'hide',
				csrf: res.locals.csrf_token,
				navigation: custom_header.navigation,
				allowRegistration: meta.config.allowRegistration === undefined || parseInt(meta.config.allowRegistration, 10) === 1,
				searchEnabled: plugins.hasListeners('filter:search.query')
			},
			escapeList = {
				'&': '&amp;',
				'<': '&lt;',
				'>': '&gt;',
				"'": '&apos;',
				'"': '&quot;'
			};

		for (var key in res.locals.config) {
			if (res.locals.config.hasOwnProperty(key)) {
				templateValues[key] = res.locals.config[key];
			}
		}

		templateValues.metaTags = defaultMetaTags.concat(res.locals.metaTags || []).map(function(tag) {
			if(!tag || typeof tag.content !== 'string') {
				winston.warn('Invalid meta tag. ', tag);
				return tag;
			}

			tag.content = tag.content.replace(/[&<>'"]/g, function(tag) {
				return escapeList[tag] || tag;
			});
			return tag;
		});

		templateValues.linkTags = defaultLinkTags.concat(res.locals.linkTags || []);
		templateValues.linkTags.unshift({
			rel: "icon",
			type: "image/x-icon",
			href: nconf.get('relative_path') + '/favicon.ico'
		});


		async.parallel({
			customCSS: function(next) {
				templateValues.useCustomCSS = parseInt(meta.config.useCustomCSS, 10) === 1;
				if (!templateValues.useCustomCSS) {
					return next(null, '');
				}

				var less = require('less');
				var parser = new (less.Parser)();

				parser.parse(meta.config.customCSS, function(err, tree) {
					if (!err) {
						next(err, tree ? tree.toCSS({cleancss: true}) : '');
					} else {
						winston.error('[less] Could not convert custom LESS to CSS! Please check your syntax.');
						next(undefined, '');
					}
				});
			},
			customJS: function(next) {
				templateValues.useCustomJS = parseInt(meta.config.useCustomJS, 10) === 1;
				next(null, templateValues.useCustomJS ? meta.config.customJS : '');
			},
			title: function(next) {
				if (uid) {
					user.getSettings(uid, function(err, settings) {
						if (err) {
							return next(err);
						}
						meta.title.build(req.url.slice(1), settings.language, next);
					});
				} else {
					meta.title.build(req.url.slice(1), meta.config.defaultLang, next);
				}
			},
			isAdmin: function(next) {
				user.isAdministrator(uid, next);
			},
			user: function(next) {
				if (uid) {
					user.getUserFields(uid, ['username', 'userslug', 'picture', 'status'], next);
				} else {
					next();
				}
			}
		}, function(err, results) {
			if (err) {
				return callback(err);
			}

			templateValues.browserTitle = results.title;
			templateValues.isAdmin = results.isAdmin || false;
			templateValues.user = results.user;
			templateValues.customCSS = results.customCSS;
			templateValues.customJS = results.customJS;

			app.render('header', templateValues, callback);
		});
	});
};

middleware.processRender = function(req, res, next) {
	// res.render post-processing, modified from here: https://gist.github.com/mrlannigan/5051687
	var render = res.render;
	res.render = function(template, options, fn) {
		var self = this,
			req = this.req,
			app = req.app,
			defaultFn = function(err, str){
				if (err) {
					return req.next(err);
				}

				self.send(str);
			};

		options = options || {};

		if ('function' === typeof options) {
			fn = options;
			options = {};
		}

		options.loggedIn = req.user ? parseInt(req.user.uid, 10) !== 0 : false;

		if ('function' !== typeof fn) {
			fn = defaultFn;
		}

		if (res.locals.isAPI) {
			return res.json(options);
		}

		render.call(self, template, options, function(err, str) {
			str = (res.locals.postHeader ? res.locals.postHeader : '') + str + (res.locals.preFooter ? res.locals.preFooter : '');

			if (res.locals.footer) {
				str = str + res.locals.footer;
			} else if (res.locals.adminFooter) {
				str = str + res.locals.adminFooter;
			}

			if (res.locals.renderHeader) {
				middleware.renderHeader(req, res, function(err, template) {
					str = template + str;

					translator.translate(str, res.locals.config.defaultLang, function(translated) {
						fn(err, translated);
					});
				});
			} else if (res.locals.adminHeader) {
				str = res.locals.adminHeader + str;
				fn(err, str);
			} else {
				fn(err, str);
			}
		});
	};

	next();
};

middleware.routeTouchIcon = function(req, res) {
	if (meta.config['brand:logo'] && validator.isURL(meta.config['brand:logo'])) {
		return res.redirect(meta.config['brand:logo']);
	} else {
		return res.sendfile(path.join(__dirname, '../../public', meta.config['brand:logo'] || '/logo.png'), {
			maxAge: app.enabled('cache') ? 5184000000 : 0
		});
	}
};

module.exports = function(webserver) {
	app = webserver;
	middleware.admin = require('./admin')(webserver);

	return middleware;
};<|MERGE_RESOLUTION|>--- conflicted
+++ resolved
@@ -190,7 +190,6 @@
 	});
 };
 
-<<<<<<< HEAD
 /* Chat related middlewares */
 
 middleware.chat = {};
@@ -228,22 +227,8 @@
 	}
 };
 
-=======
-middleware.getChatMessages = function(req, res, next) {
-	user.getUidByUserslug(req.params.userslug, function(err, toUid) {
-		if (!err && toUid) {
-			messaging.getMessages(req.user.uid, toUid, false, function(err, messages) {
-				res.locals.messages = messages;
-				next();
-			});
-		} else {
-			res.locals.messages = [];
-			next();
-		}
-	});
-};
-
->>>>>>> b03bb3a3
+/* End Chat Middlewares */
+
 middleware.buildHeader = function(req, res, next) {
 	res.locals.renderHeader = true;
 	async.parallel({
