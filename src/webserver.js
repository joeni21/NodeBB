--- conflicted
+++ resolved
@@ -17,11 +17,8 @@
 var session = require('express-session');
 var useragent = require('express-useragent');
 var favicon = require('serve-favicon');
-<<<<<<< HEAD
 var detector = require('spider-detector');
-=======
 var helmet = require('helmet');
->>>>>>> d65ce418
 
 var db = require('./database');
 var file = require('./file');
