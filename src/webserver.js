--- conflicted
+++ resolved
@@ -103,15 +103,9 @@
 		},
 		function (next) {
 			async.series([
-<<<<<<< HEAD
-				async.apply(meta.sounds.init),
-				async.apply(languages.init),
-				async.apply(meta.blacklist.load),
-=======
 				meta.sounds.addUploads,
 				languages.init,
 				meta.blacklist.load,
->>>>>>> cfc8884c
 			], next);
 		},
 	], callback);
