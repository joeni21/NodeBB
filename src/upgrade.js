--- conflicted
+++ resolved
@@ -5,7 +5,6 @@
 var async = require('async');
 var path = require('path');
 
-<<<<<<< HEAD
 var db = require('./database');
 var utils = require('../public/src/utils');
 
@@ -47,7 +46,7 @@
 		},
 		{
 			version: 'master',	// rename this to whenever the next NodeBB version is (non-breaking)
-			upgrades: ['sound_settings'],
+			upgrades: ['sound_settings', 'post_votes_zset'],
 		},
 		{
 			version: 'develop',	// rename this to whatever the next NodeBB version is (breaking)
@@ -55,16 +54,6 @@
 		},
 	],
 };
-=======
-var Upgrade = {};
-
-var minSchemaDate = Date.UTC(2016, 8, 7);		// This value gets updated every new MAJOR version
-var schemaDate;
-var thisSchemaDate;
-
-// IMPORTANT: REMEMBER TO UPDATE VALUE OF latestSchema
-var latestSchema = Date.UTC(2017, 1, 27);
->>>>>>> 45c479a1
 
 Upgrade.check = function (callback) {
 	// Throw 'schema-out-of-date' if not all upgrade scripts have run
@@ -154,104 +143,12 @@
 			// Record success in schemaLog
 			db.sortedSetAdd('schemaLog', Date.now(), path.basename(file, '.js'));
 
-<<<<<<< HEAD
 			process.stdout.write('OK\n'.green);
 			next();
 		});
 	}, function (err) {
 		if (err) {
 			return callback(err);
-=======
-							meta.configs.setMultiple(settings, cb);
-						},
-						function (cb) {
-							var keys = ['notificationSound', 'incomingChatSound', 'outgoingChatSound'];
-
-							batch.processSortedSet('users:joindate', function (ids, next) {
-								async.each(ids, function (uid, next) {
-									db.getObject('user:' + uid + ':settings', function (err, settings) {
-										if (err || !settings) {
-											return next(err);
-										}
-
-										keys.forEach(function (key) {
-											if (settings[key] && settings[key].indexOf(' | ') === -1) {
-												settings[key] = map[settings[key]] || '';
-											}
-										});
-
-										user.saveSettings(uid, settings, next);
-									});
-								}, next);
-							}, cb);
-						},
-					], function (err) {
-						if (err) {
-							return next(err);
-						}
-						winston.info(schemaName + ' - done');
-						Upgrade.update(thisSchemaDate, next);
-					});
-				});
-			} else {
-				winston.info(schemaName + ' - skipped!');
-				next();
-			}
-		},
-		function (next) {
-			thisSchemaDate = Date.UTC(2017, 1, 27);
-			var schemaName = '[2017/2/27] New sorted set posts:votes';
-
-			if (schemaDate < thisSchemaDate) {
-				updatesMade = true;
-				winston.verbose(schemaName);
-
-				require('./batch').processSortedSet('posts:pid', function (pids, next) {
-					async.each(pids, function (pid, next) {
-						db.getObjectFields('post:' + pid, ['upvotes', 'downvotes'], function (err, postData) {
-							if (err || !postData) {
-								return next(err);
-							}
-
-							var votes = parseInt(postData.upvotes || 0, 10) - parseInt(postData.downvotes || 0, 10);
-							db.sortedSetAdd('posts:votes', votes, pid, next);
-						});
-					}, next);
-				}, {}, function (err) {
-					if (err) {
-						return next(err);
-					}
-
-					winston.info(schemaName + ' - done');
-					Upgrade.update(thisSchemaDate, next);
-				});
-			} else {
-				winston.info(schemaName + ' - skipped!');
-				next();
-			}
-		},
-		// Add new schema updates here
-		// IMPORTANT: REMEMBER TO UPDATE VALUE OF latestSchema IN LINE 24!!!
-	], function (err) {
-		if (!err) {
-			if (updatesMade) {
-				winston.info('[upgrade] Schema update complete!');
-			} else {
-				winston.info('[upgrade] Schema already up to date!');
-			}
-		} else {
-			switch (err.message) {
-			case 'upgrade-not-possible':
-				winston.error('[upgrade] NodeBB upgrade could not complete, as your database schema is too far out of date.');
-				winston.error('[upgrade]   Please ensure that you did not skip any minor version upgrades.');
-				winston.error('[upgrade]   (e.g. v0.1.x directly to v0.3.x)');
-				break;
-
-			default:
-				winston.error('[upgrade] Errors were encountered while updating the NodeBB schema: ' + err.message);
-				break;
-			}
->>>>>>> 45c479a1
 		}
 
 		process.stdout.write('Upgrade complete!\n\n'.green);
