{
  "name": "nodebb",
  "license": "GPL-3.0",
  "description": "NodeBB Forum",
  "version": "0.7.3",
  "homepage": "http://www.nodebb.org",
  "repository": {
    "type": "git",
    "url": "https://github.com/NodeBB/NodeBB/"
  },
  "main": "app.js",
  "scripts": {
    "start": "node loader.js",
    "test": "mocha ./tests -t 10000"
  },
  "dependencies": {
    "async": "~1.4.2",
    "bcryptjs": "~2.2.1",
    "body-parser": "^1.9.0",
    "colors": "^1.1.0",
    "compression": "^1.1.0",
    "connect-ensure-login": "^0.1.1",
    "connect-flash": "^0.1.1",
    "connect-multiparty": "^2.0.0",
    "cookie-parser": "^1.3.3",
    "cron": "^1.0.5",
    "csurf": "^1.6.1",
    "daemon": "~1.1.0",
    "express": "^4.9.5",
    "express-session": "^1.8.2",
    "gravatar": "^1.1.0",
    "heapdump": "^0.3.0",
    "less": "^2.0.0",
    "logrotate-stream": "^0.2.3",
    "lru-cache": "^2.6.1",
    "lwip": "0.0.7",
    "mime": "^1.3.4",
    "minimist": "^1.1.1",
    "mkdirp": "~0.5.0",
    "mmmagic": "^0.3.13",
    "morgan": "^1.3.2",
    "nconf": "~0.7.1",
    "nodebb-plugin-composer-default": "1.0.11",
    "nodebb-plugin-dbsearch": "0.2.15",
    "nodebb-plugin-emoji-extended": "0.4.9",
    "nodebb-plugin-markdown": "4.0.4",
    "nodebb-plugin-mentions": "1.0.0",
    "nodebb-plugin-soundpack-default": "0.1.3",
    "nodebb-plugin-spam-be-gone": "0.4.1",
    "nodebb-rewards-essentials": "0.0.3",
<<<<<<< HEAD
    "nodebb-theme-lavender": "1.0.49",
    "nodebb-theme-persona": "2.0.19",
    "nodebb-theme-vanilla": "3.0.8",
=======
    "nodebb-theme-lavender": "1.0.52",
    "nodebb-theme-persona": "2.0.18",
    "nodebb-theme-vanilla": "3.0.11",
>>>>>>> 48cb6719
    "nodebb-widget-essentials": "1.0.5",
    "npm": "^2.1.4",
    "passport": "^0.2.1",
    "passport-local": "1.0.0",
    "prompt": "^0.2.14",
    "request": "^2.44.0",
    "rimraf": "~2.4.2",
    "rss": "^1.0.0",
    "semver": "^5.0.1",
    "serve-favicon": "^2.1.5",
    "sitemap": "^1.0.0",
    "socket.io": "^1.2.1",
    "socket.io-client": "^1.2.1",
    "socket.io-redis": "^0.1.3",
    "socketio-wildcard": "~0.1.1",
    "string": "^3.0.0",
    "templates.js": "0.2.10",
    "touch": "1.0.0",
    "uglify-js": "^2.4.23",
    "underscore": "~1.8.3",
    "underscore.deep": "^0.5.1",
    "validator": "^4.0.5",
    "winston": "^1.0.1",
    "xregexp": "~2.0.0"
  },
  "devDependencies": {
    "mocha": "~1.13.0",
    "grunt": "~0.4.5",
    "grunt-contrib-watch": "^0.6.1"
  },
  "bugs": {
    "url": "https://github.com/NodeBB/NodeBB/issues"
  },
  "engines": {
    "node": ">=0.10"
  },
  "maintainers": [
    {
      "name": "Andrew Rodrigues",
      "email": "andrew@nodebb.org",
      "url": "https://github.com/psychobunny"
    },
    {
      "name": "Julian Lam",
      "email": "julian@nodebb.org",
      "url": "https://github.com/julianlam"
    },
    {
      "name": "Barış Soner Uşaklı",
      "email": "baris@nodebb.org",
      "url": "https://github.com/barisusakli"
    }
  ]
}<|MERGE_RESOLUTION|>--- conflicted
+++ resolved
@@ -48,15 +48,9 @@
     "nodebb-plugin-soundpack-default": "0.1.3",
     "nodebb-plugin-spam-be-gone": "0.4.1",
     "nodebb-rewards-essentials": "0.0.3",
-<<<<<<< HEAD
-    "nodebb-theme-lavender": "1.0.49",
+    "nodebb-theme-lavender": "1.0.52",
     "nodebb-theme-persona": "2.0.19",
-    "nodebb-theme-vanilla": "3.0.8",
-=======
-    "nodebb-theme-lavender": "1.0.52",
-    "nodebb-theme-persona": "2.0.18",
     "nodebb-theme-vanilla": "3.0.11",
->>>>>>> 48cb6719
     "nodebb-widget-essentials": "1.0.5",
     "npm": "^2.1.4",
     "passport": "^0.2.1",
