--- conflicted
+++ resolved
@@ -55,13 +55,8 @@
     "nodebb-plugin-dbsearch": "2.0.1",
     "nodebb-plugin-emoji-extended": "1.1.1",
     "nodebb-plugin-emoji-one": "1.1.5",
-<<<<<<< HEAD
-    "nodebb-plugin-markdown": "7.0.1",
+    "nodebb-plugin-markdown": "7.0.3",
     "nodebb-plugin-mentions": "2.0.1",
-=======
-    "nodebb-plugin-markdown": "7.0.3",
-    "nodebb-plugin-mentions": "1.1.3",
->>>>>>> 70b20e3f
     "nodebb-plugin-soundpack-default": "0.1.6",
     "nodebb-plugin-spam-be-gone": "0.4.10",
     "nodebb-rewards-essentials": "0.0.9",
