{
  "name": "nodebb",
  "license": "GPL-3.0",
  "description": "NodeBB Forum",
  "version": "1.4.3",
  "homepage": "http://www.nodebb.org",
  "repository": {
    "type": "git",
    "url": "https://github.com/NodeBB/NodeBB/"
  },
  "main": "app.js",
  "scripts": {
    "start": "node loader.js",
    "lint": "eslint --cache .",
    "pretest": "npm run lint",
    "test": "istanbul cover node_modules/mocha/bin/_mocha -- -R dot",
    "coveralls": "istanbul cover _mocha --report lcovonly -- -R dot && cat ./coverage/lcov.info | ./node_modules/coveralls/bin/coveralls.js && rm -rf ./coverage"
  },
  "dependencies": {
    "async": "^2.1.4",
    "autoprefixer": "^6.2.3",
    "bcryptjs": "~2.3.0",
    "body-parser": "^1.9.0",
    "chart.js": "^2.4.0",
    "colors": "^1.1.0",
    "compression": "^1.1.0",
    "connect-ensure-login": "^0.1.1",
    "connect-flash": "^0.1.1",
    "connect-mongo": "1.3.2",
    "connect-multiparty": "^2.0.0",
    "connect-redis": "~3.1.0",
    "cookie-parser": "^1.3.3",
    "cron": "^1.0.5",
    "cropperjs": "^0.8.1",
    "csurf": "^1.6.1",
    "daemon": "~1.1.0",
    "express": "^4.14.0",
    "express-session": "^1.8.2",
    "express-useragent": "1.0.7",
    "html-to-text": "2.1.3",
    "ip": "1.1.3",
    "jimp": "0.2.27",
    "jquery": "^3.1.0",
    "json-2-csv": "^2.0.22",
    "less": "^2.0.0",
    "logrotate-stream": "^0.2.3",
    "lru-cache": "4.0.1",
    "mime": "^1.3.4",
    "minimist": "^1.1.1",
    "mkdirp": "~0.5.0",
    "mongodb": "2.2.16",
    "morgan": "^1.3.2",
    "mousetrap": "^1.5.3",
    "nconf": "~0.8.2",
    "nodebb-plugin-composer-default": "4.4.1",
    "nodebb-plugin-dbsearch": "2.0.2",
    "nodebb-plugin-emoji-extended": "1.1.1",
    "nodebb-plugin-emoji-one": "1.1.5",
<<<<<<< HEAD
    "nodebb-plugin-markdown": "7.1.0",
    "nodebb-plugin-mentions": "2.0.1",
=======
    "nodebb-plugin-markdown": "7.1.1",
    "nodebb-plugin-mentions": "1.1.3",
>>>>>>> 995f8296
    "nodebb-plugin-soundpack-default": "1.0.0",
    "nodebb-plugin-spam-be-gone": "0.4.10",
    "nodebb-rewards-essentials": "0.0.9",
    "nodebb-theme-lavender": "3.0.15",
    "nodebb-theme-persona": "4.2.4",
    "nodebb-theme-vanilla": "5.2.0",
    "nodebb-widget-essentials": "2.0.13",
    "nodemailer": "2.6.4",
    "nodemailer-sendmail-transport": "1.0.0",
    "nodemailer-smtp-transport": "^2.4.1",
    "passport": "^0.3.0",
    "passport-local": "1.0.0",
    "postcss": "^5.0.13",
    "postcss-clean": "^1.0.0",
    "promise-polyfill": "^6.0.2",
    "prompt": "^1.0.0",
    "redis": "~2.6.2",
    "request": "^2.44.0",
    "rimraf": "~2.5.0",
    "rss": "^1.0.0",
    "sanitize-html": "^1.13.0",
    "semver": "^5.1.0",
    "serve-favicon": "^2.1.5",
    "sitemap": "^1.4.0",
    "socket.io": "1.7.2",
    "socket.io-client": "1.7.2",
    "socket.io-redis": "3.1.0",
    "socketio-wildcard": "~0.3.0",
    "string": "^3.0.0",
    "templates.js": "0.3.10",
    "toobusy-js": "^0.5.1",
    "uglify-js": "^2.6.0",
    "underscore": "^1.8.3",
    "underscore.deep": "^0.5.1",
    "validator": "^6.1.0",
    "winston": "^2.1.0",
    "xregexp": "~3.1.0"
  },
  "devDependencies": {
    "coveralls": "^2.11.14",
    "eslint": "^3.12.0",
    "eslint-config-airbnb-base": "^11.1.0",
    "eslint-plugin-import": "^2.2.0",
    "grunt": "~1.0.0",
    "grunt-contrib-watch": "^1.0.0",
    "istanbul": "^0.4.2",
    "mocha": "~3.2.0",
    "mocha-lcov-reporter": "^1.2.0",
    "xmlhttprequest": "1.8.0",
    "xmlhttprequest-ssl": "1.5.3"
  },
  "bugs": {
    "url": "https://github.com/NodeBB/NodeBB/issues"
  },
  "engines": {
    "node": ">=4"
  },
  "maintainers": [
    {
      "name": "Andrew Rodrigues",
      "email": "andrew@nodebb.org",
      "url": "https://github.com/psychobunny"
    },
    {
      "name": "Julian Lam",
      "email": "julian@nodebb.org",
      "url": "https://github.com/julianlam"
    },
    {
      "name": "Barış Soner Uşaklı",
      "email": "baris@nodebb.org",
      "url": "https://github.com/barisusakli"
    }
  ]
}<|MERGE_RESOLUTION|>--- conflicted
+++ resolved
@@ -56,13 +56,8 @@
     "nodebb-plugin-dbsearch": "2.0.2",
     "nodebb-plugin-emoji-extended": "1.1.1",
     "nodebb-plugin-emoji-one": "1.1.5",
-<<<<<<< HEAD
-    "nodebb-plugin-markdown": "7.1.0",
+    "nodebb-plugin-markdown": "7.1.1",
     "nodebb-plugin-mentions": "2.0.1",
-=======
-    "nodebb-plugin-markdown": "7.1.1",
-    "nodebb-plugin-mentions": "1.1.3",
->>>>>>> 995f8296
     "nodebb-plugin-soundpack-default": "1.0.0",
     "nodebb-plugin-spam-be-gone": "0.4.10",
     "nodebb-rewards-essentials": "0.0.9",
