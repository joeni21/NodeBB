--- conflicted
+++ resolved
@@ -1,10 +1,7 @@
 {
     "banned": "Zablokovaný",
     "offline": "Nepripojený",
-<<<<<<< HEAD
-=======
     "deleted": "Deleted",
->>>>>>> 50f4fd53
     "username": "Užívateľské meno",
     "joindate": "Dátum registrácie",
     "postcount": "Počet príspevkov",
@@ -15,11 +12,7 @@
     "ban_account_confirm": "Naozaj chcete zablokovať tohto používateľa?",
     "unban_account": "Odblokovať účet",
     "delete_account": "Odstrániť účet",
-<<<<<<< HEAD
-    "delete_account_confirm": "Ste si naozaj istý, že chcete odstrániť tento účet? <br /><strong>Táto akcia je nezvratná a taktiež nebudete môcť obnoviť žiadne Vaše dáta</strong><br /><br />Zadajte svoje používateľské meno pre potvrdenie, že chcete zničiť tento účet.",
-=======
     "delete_account_confirm": "Are you sure you want to delete your account? <br /><strong>This action is irreversible and you will not be able to recover any of your data</strong><br /><br />Enter your password to confirm that you wish to destroy this account.",
->>>>>>> 50f4fd53
     "delete_this_account_confirm": "Naozaj ste si istý že chcete odstrániť tento účet? <br /><strong>Táto akcia je nezvratná a taktiež nebudete môcť obnoviť žiadne Vaše údaje</strong><br /><br />",
     "account-deleted": "Účet bol odstránený",
     "fullname": "Meno a priezvisko",
