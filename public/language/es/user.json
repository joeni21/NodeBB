{
    "banned": "Baneado",
    "offline": "Desconectado",
    "username": "Nombre de usuario",
    "email": "Correo Electrónico",
    "confirm_email": "Repetir correo electrónico",
    "delete_account": "Eliminar cuenta",
    "delete_account_confirm": "Estás seguro de que quieres eliminar tu cuenta? <br /><strong>Esta acción es irreversible y no podrás recuperar tus datos</strong><br /><br />Introduce tu nombre de usuario para confirmar la eliminación de la cuenta.",
    "fullname": "Nombre completo",
    "website": "Sitio Web",
    "location": "Ubicación",
    "age": "Edad",
    "joined": "Registrado",
    "lastonline": "Última vez conectado",
    "profile": "Perfil",
    "profile_views": "Visitas",
    "reputation": "Reputación",
    "favourites": "Favoritos",
    "followers": "Seguidores",
    "following": "Sigue",
    "signature": "Firma",
    "gravatar": "Gravatar",
    "birthday": "Cumpleaños",
    "chat": "Chat!",
    "follow": "Seguir",
    "unfollow": "Dejar de Seguir",
    "profile_update_success": "El perfil ha sido actualizado correctamente!",
    "change_picture": "Cambiar Foto",
    "edit": "Editar",
    "uploaded_picture": "Fotos subidas",
    "upload_new_picture": "Subir Nueva Foto",
    "current_password": "Contraseña actual",
    "change_password": "Cambiar Contraseña",
    "change_password_error": "Contraseña no válida!",
    "change_password_error_wrong_current": "Su contraseña actual no es correcta!",
    "change_password_error_length": "La contraseña es demasiado corta!",
    "change_password_error_match": "Las contraseñas deben coincidir!",
    "change_password_error_privileges": "No tienes los permisos suficientes para cambiar esta contraseña.",
    "change_password_success": "La contraseña ha sido actualizada correctamente!",
    "confirm_password": "Confirmar Contraseña",
    "password": "Contraseña",
    "username_taken_workaround": "El nombre de usuario que has solicitada ya está escogido, por tanto lo hemos alterado ligeramente. Ahora eres conocido como <strong>%1</strong>",
    "upload_picture": "Subir foto",
    "upload_a_picture": "Subir una foto",
    "image_spec": "Sólo puedes subir imágenes en formato PNG, JPG o GIF.",
    "max": "máx.",
    "settings": "Opciones",
    "show_email": "Mostrar mi Correo electrónico",
    "digest_label": "Suscribirse a Resumen",
    "digest_description": "Suscribirse a actualizaciones por correo electrónico a este foro (nuevas notificaciones y temas) de acuerdo a una recurrencia definida",
    "digest_off": "Apagado",
    "digest_daily": "Diariamente",
    "digest_weekly": "Semanalmente",
    "digest_monthly": "Mensualmente",
<<<<<<< HEAD
    "send_chat_notifications": "Send an email if a new chat message arrives and I am not online",
=======
    "send_chat_notifications": "Envía un correo electrónico si recibes un mensaje de chat cuando no estás en línea.",
>>>>>>> ecea917d
    "has_no_follower": "Este miembro no tiene seguidores. :(",
    "follows_no_one": "Este miembro no sigue a nadie. :(",
    "has_no_posts": "Este usuario aún no ha publicado nada.",
    "has_no_topics": "Este usuario aún no ha publicado nada.",
    "email_hidden": "Correo electrónico oculto",
    "hidden": "oculto",
    "paginate_description": "La paginación de los temas no es por página, ya que tiene scroll infinito.",
    "topics_per_page": "Temas por página",
    "posts_per_page": "Post por página",
    "notification_sounds": "Reproducir un sonido al recibir una notificación",
    "browsing": "Preferencias de navegación.",
    "open_links_in_new_tab": "Abrir los enlaces externos en una nueva pestaña?",
    "follow_topics_you_reply_to": "Seguir publicaciones en las que respondes.",
    "follow_topics_you_create": "Seguir publicaciones que creas."
}<|MERGE_RESOLUTION|>--- conflicted
+++ resolved
@@ -52,11 +52,7 @@
     "digest_daily": "Diariamente",
     "digest_weekly": "Semanalmente",
     "digest_monthly": "Mensualmente",
-<<<<<<< HEAD
-    "send_chat_notifications": "Send an email if a new chat message arrives and I am not online",
-=======
     "send_chat_notifications": "Envía un correo electrónico si recibes un mensaje de chat cuando no estás en línea.",
->>>>>>> ecea917d
     "has_no_follower": "Este miembro no tiene seguidores. :(",
     "follows_no_one": "Este miembro no sigue a nadie. :(",
     "has_no_posts": "Este usuario aún no ha publicado nada.",
