--- conflicted
+++ resolved
@@ -1,111 +1,83 @@
-<<<<<<< HEAD
-<ol class="breadcrumb">
-	<li itemscope="itemscope" itemtype="http://data-vocabulary.org/Breadcrumb">
-		<a href="/" itemprop="url"><span itemprop="title">Home</span></a>
-	</li>
-	<li class="active" itemscope="itemscope" itemtype="http://data-vocabulary.org/Breadcrumb">
-		<span itemprop="title">Register</span>
-	</li>
-</ol>
-
-<div class="row">
-	<div class="{register_window:spansize}">
-		<div class="well well-lg">
-			<form class="form-horizontal" role="form" action="{relative_path}/register" method="post">
-				<div class="form-group">
-					<label for="email" class="col-lg-4 control-label">Email Address</label>
-					<div class="col-lg-8">
-						<div class="input-group">
-							<input class="form-control" type="text" placeholder="Enter Email Address" name="email" id="email" /> 
-					        <span class="input-group-addon">
-					        	<span id="email-notify"><i class="icon icon-circle-blank"></i></span>
-					        </span>
-						</div>
-					</div>
-				</div>
-				<div class="form-group">
-					<label for="username" class="col-lg-4 control-label">Username</label>
-					<div class="col-lg-8">
-						<div class="input-group">
-							<input class="form-control" type="text" placeholder="Enter Username" name="username" id="username" />
-					        <span class="input-group-addon">
-					        	<span id="username-notify"><i class="icon icon-circle-blank"></i></span>
-					        </span>
-						</div>
-					</div>
-				</div>
-				<div class="form-group">
-					<label for="password" class="col-lg-4 control-label">Password</label>
-					<div class="col-lg-8">
-						<div class="input-group">
-							<input class="form-control" type="password" placeholder="Enter Password" name="password" id="password" />
-					        <span class="input-group-addon">
-					        	<span id="password-notify"><i class="icon icon-circle-blank"></i></span>
-					        </span>
-						</div>
-					</div>
-				</div>
-				<div class="form-group">
-					<label for="password-confirm" class="col-lg-4 control-label">Confirm Password</label>
-					<div class="col-lg-8">
-						<div class="input-group">
-							<input class="form-control" type="password" placeholder="Confirm Password" name="password-confirm" id="password-confirm" />
-					        <span class="input-group-addon">
-					        	<span id="password-confirm-notify"><i class="icon icon-circle-blank"></i></span>
-					        </span>
-						</div>
-					</div>
-				</div>
-				<div class="form-group">
-					<div class="col-lg-offset-4 col-lg-8">
-						<button class="btn btn-primary" id="register" type="submit">Register Now</button>
-					</div>
-				</div>
-				<input type="hidden" name="_csrf" value="{token}" />
-			</form>
-		</div>
-=======
-<h1>Register</h1>
-<div class="row-fluid">
-	<div class="well {register_window:spansize}">
-		<form method="post" action="#">
-			<fieldset>
-				<label for="email"><strong>Email Address</strong></label>
-				<input type="email" name="email" placeholder="Enter Email Address" id="email" autofocus/>
-				<span id="email-notify" class="alert alert-error hide"></span>
-				<span class="help-block">Your email won't be shown to the public unless you want.</span>
-				
-				<label for="username"><strong>Username</strong></label>
-				<input type="text" name="username" placeholder="Enter Username" id="username" />
-				<span id="username-notify" class="alert alert-error hide"></span>
-				<span class="help-block">A unique username. {minimumUsernameLength}-{maximumUsernameLength} characters. Others can mention you with @username.</span>
-				
-				<label for="password"><strong>Password</strong></label>
-				<input type="password" name="password" placeholder="Enter Password" id="password" />
-				<span id="password-notify" class="alert alert-error hide"></span>
-				<span class="help-block">{minimumPasswordLength}-{maximumPasswordLength} characters.</span>
-				
-				<label for="password-confirm"><strong>Confirm Password</strong></label>
-				<input type="password" name="password-confirm" placeholder="Confirm Password" id="password-confirm" />
-				<span id="password-confirm-notify" class="alert alert-error hide"></span>
-				
-				<input type="hidden" name="_csrf" value="{token}" />
-				<br/>
-				<button class="btn btn-primary" id="register" type="submit">Register Now</button>
-			</fieldset>
-		</form>
->>>>>>> 87f48e2c
-	</div>
-	<div class="col-md-6 {alternate_logins:display}">
-		<div class="well well-lg">
-			<h4>Alternative Registration</h4>
-			<ul class="alt-logins">
-				<li data-url="/auth/twitter" class="twitter {twitter:display}"><i class="icon-twitter-sign icon-3x"></i></li>
-				<li data-url="/auth/google" class="google {google:display}"><i class="icon-google-plus-sign icon-3x"></i></li>
-				<li data-url="/auth/facebook" class="facebook {facebook:display}"><i class="icon-facebook-sign icon-3x"></i></li>
-			</ul>
-		</div>
-	</div>
-</div>
-
+<ol class="breadcrumb">
+	<li itemscope="itemscope" itemtype="http://data-vocabulary.org/Breadcrumb">
+		<a href="/" itemprop="url"><span itemprop="title">Home</span></a>
+	</li>
+	<li class="active" itemscope="itemscope" itemtype="http://data-vocabulary.org/Breadcrumb">
+		<span itemprop="title">Register</span>
+	</li>
+</ol>
+
+<div class="row">
+	<div class="{register_window:spansize}">
+		<div class="well well-lg">
+			<form class="form-horizontal" role="form" action="{relative_path}/register" method="post">
+				<div class="form-group">
+					<label for="email" class="col-lg-4 control-label">Email Address</label>
+					<div class="col-lg-8">
+						<div class="input-group">
+							<input class="form-control" type="text" placeholder="Enter Email Address" name="email" id="email" />
+					        <span class="input-group-addon">
+					        	<span id="email-notify"><i class="icon icon-circle-blank"></i></span>
+					        </span>
+						</div>
+						<span class="help-block">By default, your email will be hidden from the public.</span>
+					</div>
+				</div>
+				<div class="form-group">
+					<label for="username" class="col-lg-4 control-label">Username</label>
+					<div class="col-lg-8">
+						<div class="input-group">
+							<input class="form-control" type="text" placeholder="Enter Username" name="username" id="username" />
+					        <span class="input-group-addon">
+					        	<span id="username-notify"><i class="icon icon-circle-blank"></i></span>
+					        </span>
+						</div>
+						<span class="help-block">A unique username. {minimumUsernameLength}-{maximumUsernameLength} characters. Others can mention you with @<span id="yourUsername">username</span>.</span>
+					</div>
+				</div>
+				<div class="form-group">
+					<label for="password" class="col-lg-4 control-label">Password</label>
+					<div class="col-lg-8">
+						<div class="input-group">
+							<input class="form-control" type="password" placeholder="Enter Password" name="password" id="password" />
+					        <span class="input-group-addon">
+					        	<span id="password-notify"><i class="icon icon-circle-blank"></i></span>
+					        </span>
+						</div>
+						<span class="help-block">Your password's length must be {minimumPasswordLength}-{maximumPasswordLength} characters.</span>
+					</div>
+				</div>
+				<div class="form-group">
+					<label for="password-confirm" class="col-lg-4 control-label">Confirm Password</label>
+					<div class="col-lg-8">
+						<div class="input-group">
+							<input class="form-control" type="password" placeholder="Confirm Password" name="password-confirm" id="password-confirm" />
+					        <span class="input-group-addon">
+					        	<span id="password-confirm-notify"><i class="icon icon-circle-blank"></i></span>
+					        </span>
+						</div>
+					</div>
+				</div>
+				<div class="form-group">
+					<div class="col-lg-offset-4 col-lg-8">
+						<hr />
+						<button class="btn btn-primary btn-lg btn-block" id="register" type="submit">Register Now</button>
+					</div>
+				</div>
+				<input type="hidden" name="_csrf" value="{token}" />
+			</form>
+		</div>
+	</div>
+	<div class="col-md-6 {alternate_logins:display}">
+		<div class="well well-lg">
+			<h4>Alternative Registration</h4>
+			<ul class="alt-logins">
+				<li data-url="/auth/twitter" class="twitter {twitter:display}"><i class="icon-twitter-sign icon-3x"></i></li>
+				<li data-url="/auth/google" class="google {google:display}"><i class="icon-google-plus-sign icon-3x"></i></li>
+				<li data-url="/auth/facebook" class="facebook {facebook:display}"><i class="icon-facebook-sign icon-3x"></i></li>
+			</ul>
+		</div>
+	</div>
+</div>
+
 <script type="text/javascript" src="{relative_path}/src/forum/register.js"></script>