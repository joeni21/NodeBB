var socket,
	config,
	app = {};

// todo: cleanup,etc
(function() {

	$.ajax({
		url: '/config.json?v=' + new Date().getTime(),
		success: function(data) {
			config = data;
			socket = io.connect('http://' + config.socket.address + config.socket.port? ':' + config.socket.port : '');

			socket.on('event:connect', function(data) {
<<<<<<< HEAD
				console.log('connected to socket.io: ', data);
=======
				// console.log('connected to socket.io: ', data);
>>>>>>> a98cd26f
			});

			socket.on('event:alert', function(data) {
				app.alert(data);
			});
		},
		async: false


	});

	// use unique alert_id to have multiple alerts visible at a time, use the same alert_id to fade out the current instance  
	// type : error, success, info, warning/notify
	// timeout default = permanent
	// location : notification_window (default) or content
	app.alert = function(params) {
		var div = document.createElement('div'),
			button = document.createElement('button'),
			strong = document.createElement('strong'),
			p = document.createElement('p');

		var alert_id = 'alert_button_' + ((alert_id) ? alert_id : new Date().getTime()); 

		jQuery('#'+alert_id).fadeOut(500, function() {
			this.remove();
		});

		p.innerHTML = params.message;
		strong.innerHTML = params.title;

		div.className = "alert toaster-alert " + ((params.type=='warning') ? '' : "alert-" + params.type);
		
		div.setAttribute('id', alert_id);
		div.appendChild(button);
		div.appendChild(strong);
		div.appendChild(p);

		button.className = 'close';
		button.innerHTML = '&times;';
		button.onclick = function(ev) {
			div.parentNode.removeChild(div);
		}

		if (params.location == null) params.location = 'notification_window';

		jQuery('#'+params.location).prepend(jQuery(div).fadeIn('100'));

		if (params.timeout) {
			setTimeout(function() {
				jQuery(div).fadeOut(1000);
			}, params.timeout)
		}

		if (params.clickfn) {
			div.onclick = function() {
				params.clickfn();
				jQuery(div).fadeOut(500);
			}
		}
	}

	var post_window = null;
	app.open_post_window = function() {
		post_window = post_window || document.getElementById('post_window');
		jQuery(post_window).slideToggle(250);
		document.getElementById('post_title').focus();

	};

	app.post_topic = function() {
		var title = document.getElementById('post_title').value,
			content = document.getElementById('post_content').value;

		if (title.length < 5 || content.length < 5) {
			app.alert({
				title: 'Topic Post Failure',
				message: 'You need to write more dude.',
				type: 'error',
				timeout: 2000,
				clickfn: function() {
					ajaxify.go('register');
				}
			});	

			return;
		}

		socket.emit('api:topics.post', {
			'title' : title,
			'content' : content 
		});
		jQuery(post_window).slideToggle(250);
	};

	jQuery('document').ready(function() {
		jQuery('#post_window').slideToggle(0);
	})
}());
<|MERGE_RESOLUTION|>--- conflicted
+++ resolved
@@ -1,117 +1,113 @@
-var socket,
-	config,
-	app = {};
-
-// todo: cleanup,etc
-(function() {
-
-	$.ajax({
-		url: '/config.json?v=' + new Date().getTime(),
-		success: function(data) {
-			config = data;
-			socket = io.connect('http://' + config.socket.address + config.socket.port? ':' + config.socket.port : '');
-
-			socket.on('event:connect', function(data) {
-<<<<<<< HEAD
-				console.log('connected to socket.io: ', data);
-=======
-				// console.log('connected to socket.io: ', data);
->>>>>>> a98cd26f
-			});
-
-			socket.on('event:alert', function(data) {
-				app.alert(data);
-			});
-		},
-		async: false
-
-
-	});
-
-	// use unique alert_id to have multiple alerts visible at a time, use the same alert_id to fade out the current instance  
-	// type : error, success, info, warning/notify
-	// timeout default = permanent
-	// location : notification_window (default) or content
-	app.alert = function(params) {
-		var div = document.createElement('div'),
-			button = document.createElement('button'),
-			strong = document.createElement('strong'),
-			p = document.createElement('p');
-
-		var alert_id = 'alert_button_' + ((alert_id) ? alert_id : new Date().getTime()); 
-
-		jQuery('#'+alert_id).fadeOut(500, function() {
-			this.remove();
-		});
-
-		p.innerHTML = params.message;
-		strong.innerHTML = params.title;
-
-		div.className = "alert toaster-alert " + ((params.type=='warning') ? '' : "alert-" + params.type);
-		
-		div.setAttribute('id', alert_id);
-		div.appendChild(button);
-		div.appendChild(strong);
-		div.appendChild(p);
-
-		button.className = 'close';
-		button.innerHTML = '&times;';
-		button.onclick = function(ev) {
-			div.parentNode.removeChild(div);
-		}
-
-		if (params.location == null) params.location = 'notification_window';
-
-		jQuery('#'+params.location).prepend(jQuery(div).fadeIn('100'));
-
-		if (params.timeout) {
-			setTimeout(function() {
-				jQuery(div).fadeOut(1000);
-			}, params.timeout)
-		}
-
-		if (params.clickfn) {
-			div.onclick = function() {
-				params.clickfn();
-				jQuery(div).fadeOut(500);
-			}
-		}
-	}
-
-	var post_window = null;
-	app.open_post_window = function() {
-		post_window = post_window || document.getElementById('post_window');
-		jQuery(post_window).slideToggle(250);
-		document.getElementById('post_title').focus();
-
-	};
-
-	app.post_topic = function() {
-		var title = document.getElementById('post_title').value,
-			content = document.getElementById('post_content').value;
-
-		if (title.length < 5 || content.length < 5) {
-			app.alert({
-				title: 'Topic Post Failure',
-				message: 'You need to write more dude.',
-				type: 'error',
-				timeout: 2000,
-				clickfn: function() {
-					ajaxify.go('register');
-				}
-			});	
-
-			return;
-		}
-
-		socket.emit('api:topics.post', {
-			'title' : title,
-			'content' : content 
-		});
-		jQuery(post_window).slideToggle(250);
-	};
-
-	jQuery('document').ready(function() {
-		jQuery('#post_window').slideToggle(0);
-	})
-}());
+var socket,
+	config,
+	app = {};
+
+// todo: cleanup,etc
+(function() {
+
+	$.ajax({
+		url: '/config.json?v=' + new Date().getTime(),
+		success: function(data) {
+			config = data;
+			socket = io.connect('http://' + config.socket.address + config.socket.port? ':' + config.socket.port : '');
+
+			socket.on('event:connect', function(data) {
+				console.log('connected to nodebb socket: ', data);
+			});
+
+			socket.on('event:alert', function(data) {
+				app.alert(data);
+			});
+		},
+		async: false
+
+
+	});
+
+	// use unique alert_id to have multiple alerts visible at a time, use the same alert_id to fade out the current instance  
+	// type : error, success, info, warning/notify
+	// timeout default = permanent
+	// location : notification_window (default) or content
+	app.alert = function(params) {
+		var div = document.createElement('div'),
+			button = document.createElement('button'),
+			strong = document.createElement('strong'),
+			p = document.createElement('p');
+
+		var alert_id = 'alert_button_' + ((alert_id) ? alert_id : new Date().getTime()); 
+
+		jQuery('#'+alert_id).fadeOut(500, function() {
+			this.remove();
+		});
+
+		p.innerHTML = params.message;
+		strong.innerHTML = params.title;
+
+		div.className = "alert toaster-alert " + ((params.type=='warning') ? '' : "alert-" + params.type);
+		
+		div.setAttribute('id', alert_id);
+		div.appendChild(button);
+		div.appendChild(strong);
+		div.appendChild(p);
+
+		button.className = 'close';
+		button.innerHTML = '&times;';
+		button.onclick = function(ev) {
+			div.parentNode.removeChild(div);
+		}
+
+		if (params.location == null) params.location = 'notification_window';
+
+		jQuery('#'+params.location).prepend(jQuery(div).fadeIn('100'));
+
+		if (params.timeout) {
+			setTimeout(function() {
+				jQuery(div).fadeOut(1000);
+			}, params.timeout)
+		}
+
+		if (params.clickfn) {
+			div.onclick = function() {
+				params.clickfn();
+				jQuery(div).fadeOut(500);
+			}
+		}
+	}
+
+	var post_window = null;
+	app.open_post_window = function() {
+		post_window = post_window || document.getElementById('post_window');
+		jQuery(post_window).slideToggle(250);
+		document.getElementById('post_title').focus();
+
+	};
+
+	app.post_topic = function() {
+		var title = document.getElementById('post_title').value,
+			content = document.getElementById('post_content').value;
+
+		if (title.length < 5 || content.length < 5) {
+			app.alert({
+				title: 'Topic Post Failure',
+				message: 'You need to write more dude.',
+				type: 'error',
+				timeout: 2000,
+				clickfn: function() {
+					ajaxify.go('register');
+				}
+			});	
+
+			return;
+		}
+
+		socket.emit('api:topics.post', {
+			'title' : title,
+			'content' : content 
+		});
+		jQuery(post_window).slideToggle(250);
+	};
+
+	jQuery('document').ready(function() {
+		jQuery('#post_window').slideToggle(0);
+	})
+}());